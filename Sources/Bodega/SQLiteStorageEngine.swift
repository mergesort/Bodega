--- conflicted
+++ resolved
@@ -29,12 +29,7 @@
 /// One alternative is to make the initializer `throw`, and that's a perfectly reasonable tradeoff.
 /// While that is doable, I believe it's very unlikely the caller will have specific remedies for
 /// specific SQLite errors, so for simplicity I've made the initializer return an optional ``SQLiteStorageEngine``.
-<<<<<<< HEAD
-public actor SQLiteStorageEngine {
-
-=======
-public actor SQLiteStorageEngine: StorageEngine {
->>>>>>> d7110abe
+public actor SQLiteStorageEngine: PaginatedStorageEngine {
     private let connection: Connection
 
     /// A directory on the filesystem where your ``StorageEngine``s data will be stored.
@@ -144,16 +139,11 @@
         }
     }
 
-    /// Reads `Data` from disk based on the associated ``CacheKey``.
-    /// - Parameters:
-    ///   - key: A ``CacheKey`` for matching `Data`.
-    /// - Returns: The `Data` stored if it exists, nil if there is no `Data` stored for the `CacheKey`.
-
     /// This method returns the ``CacheKey`` and `Data` together in a tuple of `[(CacheKey, Data)]`
     /// allowing you to know which ``CacheKey`` led to a specific `Data` item being retrieved.
-    /// This can be useful in allowing manual iteration over data, but if you don't need
+    /// This can be useful when manual iteration over data is needed, but if you don't need
     /// to know which ``CacheKey`` that led to a piece of `Data` being retrieved
-    ///  you can use ``read(keys:)`` instead.
+    /// you can use ``read(keys:)`` instead.
     /// - Parameters:
     ///   - keys: A `[CacheKey]` for matching multiple `Data` items.
     /// - Returns: An array of `[(CacheKey, Data)]` if the `CacheKey`s exist,
@@ -293,29 +283,23 @@
             return nil
         }
     }
-}
-
-extension SQLiteStorageEngine: PaginatedStorageEngine {
-
-    public struct PaginationOptions: Sendable {
-        public let limit: Int
-
-        public init(limit: Int) {
-            self.limit = limit
-        }
-    }
-
-    public func readDataAndKeys(options: PaginationOptions) -> Paginator<Int, (key: CacheKey, data: Data)> {
+
+    // MARK: PaginatedStorageEngine
+
+    /// Reads a page of `Data` items based on the specified ``PaginationOptions``.
+    /// - Parameter options: The ``PaginationOptions`` used to read data.
+    /// - Returns: A ``Paginator`` representing access to the next page of `Data`.
+    public func readData(options: PaginationOptions) -> Paginator<Int, Data> {
         Paginator { cursor in
             var offset = cursor ?? 0
 
             let limit = options.limit
-            let query = Self.storageTable.select(Self.expressions.keyRow, Self.expressions.dataRow)
+            let query = Self.storageTable.select(Self.expressions.dataRow)
                 .limit(limit, offset: offset)
 
             do {
                 let result = try self.connection.prepare(query)
-                    .map({ (key: CacheKey(verbatim: $0[Self.expressions.keyRow]), data: $0[Self.expressions.dataRow]) })
+                    .map { $0[Self.expressions.dataRow] }
 
                 offset += result.count
                 let hasMoreItems = result.count == limit
@@ -326,17 +310,25 @@
         }
     }
 
-    public func readData(options: PaginationOptions) -> Paginator<Int, Data> {
+    /// This method returns a `Paginator` of ``CacheKey`` and `Data` together in a tuple
+    /// based on the specified ``PaginationOptions``. By returning both we allow you to know
+    /// which ``CacheKey`` is bound to a specific `Data` item being retrieved.
+    /// This can be useful when manual iteration over data is needed, but if you don't need
+    /// to know which ``CacheKey`` that led to a piece of `Data` being retrieved
+    /// you can use ``read(keys:)`` instead.
+    /// - Parameter options: The ``PaginationOptions`` used to read data.
+    /// - Returns: A ``Paginator`` representing access to the next page of ``CacheKey`` and `Data`.
+    public func readDataAndKeys(options: PaginationOptions) -> Paginator<Int, (key: CacheKey, data: Data)> {
         Paginator { cursor in
             var offset = cursor ?? 0
 
             let limit = options.limit
-            let query = Self.storageTable.select(Self.expressions.dataRow)
+            let query = Self.storageTable.select(Self.expressions.keyRow, Self.expressions.dataRow)
                 .limit(limit, offset: offset)
 
             do {
                 let result = try self.connection.prepare(query)
-                    .map { $0[Self.expressions.dataRow] }
+                    .map({ (key: CacheKey(verbatim: $0[Self.expressions.keyRow]), data: $0[Self.expressions.dataRow]) })
 
                 offset += result.count
                 let hasMoreItems = result.count == limit
@@ -378,6 +370,15 @@
     }
 }
 
+public extension SQLiteStorageEngine {
+    struct PaginationOptions: Sendable {
+        public let limit: Int
+
+        public init(limit: Int) {
+            self.limit = limit
+        }
+    }
+}
 private extension SQLiteStorageEngine {
     static func directoryExists(atURL url: URL) -> Bool {
         var isDirectory: ObjCBool = true
