--- conflicted
+++ resolved
@@ -5,10 +5,6 @@
 /// a consistent UUID-formatted MD5 version of the URL string as the key
 /// to ensure it is file system safe.
 public struct CacheKey: Codable, Equatable, Hashable, Sendable {
-<<<<<<< HEAD
-
-=======
->>>>>>> d7110abe
     /// The `String` representation of your `CacheKey`.
     public let value: String
 
