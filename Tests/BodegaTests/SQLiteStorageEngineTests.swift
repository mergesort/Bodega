--- conflicted
+++ resolved
@@ -261,27 +261,25 @@
 
         XCTAssertNotEqual(firstWriteDate, secondWriteDate)
     }
-<<<<<<< HEAD
 
     func testPagination() async throws {
         try await self.writeItemsToDatabase(count: 101)
 
-        let paginator = await storage.readDataAndKeys(options: .init(limit: 50)).makeAsyncIterator()
-
-        var page = try await paginator.next()
+        let paginator = await storage.readDataAndKeys(options: .init(limit: 50))
+        let paginationIterator = paginator.makeAsyncIterator()
+
+        var page = try await paginationIterator.next()
         XCTAssertEqual(page?.count, 50)
 
-        page = try await paginator.next()
+        page = try await paginationIterator.next()
         XCTAssertEqual(page?.count, 50)
 
-        page = try await paginator.next()
+        page = try await paginationIterator.next()
         XCTAssertEqual(page?.count, 1)
 
-        page = try await paginator.next()
+        page = try await paginationIterator.next()
         XCTAssertNil(page)
     }
-=======
->>>>>>> d7110abe
 }
 
 private extension SQLiteStorageEngineTests {
