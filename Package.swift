--- conflicted
+++ resolved
@@ -25,14 +25,8 @@
             dependencies: [
                 .productItem(name: "SQLite", package: "SQLite.swift", condition: nil)
             ],
-<<<<<<< HEAD
-            swiftSettings: [
-                .unsafeFlags(["-warn-concurrency", "-enable-actor-data-race-checks"]),
-            ]),
-=======
             swiftSettings: [.unsafeFlags(["-strict-concurrency=complete"])] // Values are minimal, targeted, complete
         ),
->>>>>>> d7110abe
         .testTarget(
             name: "BodegaTests",
             dependencies: ["Bodega"]
